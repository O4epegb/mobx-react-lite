# mobx-react-lite

[![CircleCI](https://circleci.com/gh/mobxjs/mobx-react-lite.svg?style=svg)](https://circleci.com/gh/mobxjs/mobx-react-lite)[![Coverage Status](https://coveralls.io/repos/github/mobxjs/mobx-react-lite/badge.svg)](https://coveralls.io/github/mobxjs/mobx-react-lite)[![NPM downloads](https://img.shields.io/npm/dm/mobx-react-lite.svg?style=flat)](https://npmjs.com/package/mobx-react-lite)[![Minzipped size](https://img.shields.io/bundlephobia/minzip/mobx-react-lite.svg)](https://bundlephobia.com/result?p=mobx-react-lite)

[![TypeScript](https://badges.frapsoft.com/typescript/code/typescript.svg?v=101)](https://github.com/ellerbrock/typescript-badges/)[![code style: prettier](https://img.shields.io/badge/code_style-prettier-ff69b4.svg)](https://github.com/prettier/prettier)

[![Join the chat at https://gitter.im/mobxjs/mobx](https://badges.gitter.im/Join%20Chat.svg)](https://gitter.im/mobxjs/mobx?utm_source=badge&utm_medium=badge&utm_campaign=pr-badge&utm_content=badge)

[![NPM](https://nodei.co/npm/mobx-react-lite.png)](https://www.npmjs.com/package/mobx-react-lite)

**You need React version 16.8.0 and above**

This is a lighter version of [mobx-react](https://github.com/mobxjs/mobx-react) which supports React **functional components only** and as such makes the library slightly faster and smaller (_only 1.5kB gzipped_). In fact `mobx-react@6` has this library as a dependency and builds on top of it.

The library does not include any Provider/inject utilities as they can be fully replaced with [React Context](https://mobx-react.js.org/recipes-context). Check out [the migration guide](https://mobx-react.js.org/recipes-migration).

Class based components **are not supported** except using `<Observer>` directly in class `render` method. If you want to transition existing projects from classes to hooks, use [mobx-react 6+](https://github.com/mobxjs/mobx-react).

See more at [the libraries overview](https://mobx-react.js.org/libraries).

## User Guide 👉 https://mobx-react.js.org

The site contains various examples and recipes for using MobX in React world. Feel free to contribute. The API reference of this package follows 👇.

## API reference ⚒

### **`<Observer>{renderFn}</Observer>`** _([user guide](https://mobx-react.js.org/observer-component))_

Is a React component, which applies observer to an anonymous region in your component.

### **`observer<P>(baseComponent: FunctionComponent<P>, options?: IObserverOptions): FunctionComponent<P>`** _([user guide](https://mobx-react.js.org/observer-hoc))_

```ts
interface IObserverOptions {
  // Pass true to wrap the inner component with React.forwardRef.
  // It's false by the default.
  forwardRef?: boolean;
}
```

The observer converts a component into a reactive component, which tracks which observables are used automatically and re-renders the component when one of these values changes.

### **`useObserver<T>(fn: () => T, baseComponentName = "observed", options?: IUseObserverOptions): T`** _([user guide](https://mobx-react.js.org/observer-hook))_

```ts
interface IUseObserverOptions {
  // optional custom hook that should make a component re-render (or not) upon changes
  useForceUpdate: () => () => void;
}
```

It allows you to use an observer like behaviour, but still allowing you to optimize the component in any way you want (e.g. using memo with a custom areEqual, using forwardRef, etc.) and to declare exactly the part that is observed (the render phase).

### **`useLocalStore<T, S>(initializer: () => T, source?: S): T`** _([user guide](https://mobx-react.js.org/state-local))_

Local observable state can be introduced by using the useLocalStore hook, that runs its initializer function once to create an observable store and keeps it around for a lifetime of a component.

### **`useAsObservableSource<T>(source: T): T`** _([user guide](https://mobx-react.js.org/state-outsourcing))_

The useAsObservableSource hook can be used to turn any set of values into an observable object that has a stable reference (the same object is returned every time from the hook).

## Optimize rendering

[Check out the elaborate explanation](https://github.com/mobxjs/mobx-react-lite/issues/153#issuecomment-490511464).

If this is something that concerns you, we have prepared files you can simply import to configure MobX to use React batched updates depending on your platform.

**React DOM:**

> import 'mobx-react-lite/optimizeForReactDom'

**React Native:**

> import 'mobx-react-lite/optimizeForReactNative'

Import one of these before any React rendering is happening, typically `index.js/ts`. For Jest tests you can utilize [setupFilesAfterEnv](https://jestjs.io/docs/en/configuration#setupfilesafterenv-array).

### Custom batched updates

Above imports are for a convenience. If you for some reason have customized version of batched updates, you can do the following instead.

```js
<<<<<<< HEAD
import { optimizeScheduler } from "mobx-react-lite";
optimizeScheduler(customBatchedUpdates);
=======
import { optimizeScheduler } from "mobx-react-lite"
optimizeScheduler(customBatchedUpdates)
```

## Deprecation notice ⚠

Following utilities are still available in the package, but they are deprecated and will be removed in the next major version (2.x). As such, they are not mentioned in the user guide and it's not recommend to continue using these.

---

### `useObservable<T>(initialValue: T): T`

> **Use the `useLocalStore` instead** ([user guide](https://mobx-react.js.org/state-local))

React hook that allows creating observable object within a component body and keeps track of it over renders. Gets all the benefits from [observable objects](https://mobx.js.org/refguide/object.html) including computed properties and methods. You can also use arrays, Map and Set.

Warning: With current implementation you also need to wrap your component to `observer`. It's also possible to have `useObserver` only in case you are not expecting rerender of the whole component.

```tsx
import { useObservable, useObserver } from "mobx-react-lite"

const TodoList = () => {
    const todos = useObservable(new Map<string, boolean>())
    const todoRef = React.useRef()
    const addTodo = React.useCallback(() => {
        todos.set(todoRef.current.value, false)
        todoRef.current.value = ""
    }, [])
    const toggleTodo = React.useCallback((todo: string) => {
        todos.set(todo, !todos.get(todo))
    }, [])

    return useObserver(() => (
        <div>
            {Array.from(todos).map(([todo, done]) => (
                <div onClick={() => toggleTodo(todo)} key={todo}>
                    {todo}
                    {done ? " ✔" : " ⏲"}
                </div>
            ))}
            <input ref={todoRef} />
            <button onClick={addTodo}>Add todo</button>
        </div>
    ))
}
```

#### Lazy initialization

Lazy initialization (similar to `React.useState`) is not available. In most cases your observable state should be a plain object which is cheap to create. With `useObserver` the component won't even rerender and state won't be recreated. In case you really want a more complex state or you need to use `observer`, it's very simple to use MobX directly.

```tsx
import { observer } from "mobx-react-lite"
import { observable } from "mobx"
import { useState } from "react"

const WithComplexState = observer(() => {
    const [complexState] = useState(() => observable(new HeavyState()))
    if (complexState.loading) {
        return <Loading />
    }
    return <div>{complexState.heavyName}</div>
})
```

[![Edit TodoList](https://codesandbox.io/static/img/play-codesandbox.svg)](https://codesandbox.io/s/jzj48v2xry?module=%2Fsrc%2FTodoList.tsx)

Note that if you want to track a single scalar value (string, number, boolean), you would need [a boxed value](https://mobx.js.org/refguide/boxed.html) which is not recognized by `useObservable`. However, we recommend to just `useState` instead which gives you almost same result (with slightly different API).

### `useComputed(func: () => T, inputs: ReadonlyArray<any> = []): T`

> **Use the `useLocalStore` instead** ([user guide](https://mobx-react.js.org/state-local))

Another React hook that simplifies computational logic. It's just a tiny wrapper around [MobX computed](https://mobx.js.org/refguide/computed-decorator.html#-computed-expression-as-function) function that runs computation whenever observable values change. In conjuction with `observer` the component will rerender based on such a change.

```tsx
const Calculator = observer(({ hasExploded }: { hasExploded: boolean }) => {
    const inputRef = React.useRef()
    const inputs = useObservable([1, 3, 5])
    const result = useComputed(
        () => (hasExploded ? "💣" : inputs.reduce(multiply, 1) * Number(!hasExploded)),
        [hasExploded]
    )

    return (
        <div>
            <input ref={inputRef} />
            <button onClick={() => inputs.push(parseInt(inputRef.current.value) | 1)}>
                Multiply
            </button>
            <div>
                {inputs.join(" * ")} = {result}
            </div>
        </div>
    )
})
```

Notice that since the computation depends on non-observable value, it has to be passed as a second argument to `useComputed`. There is [React `useMemo`](https://reactjs.org/docs/hooks-reference.html#usememo) behind the scenes and all rules applies here as well except you don't need to specify dependency on observable values.

[![Edit Calculator](https://codesandbox.io/static/img/play-codesandbox.svg)](https://codesandbox.io/s/jzj48v2xry?module=%2Fsrc%2FCalculator.tsx)

### `useDisposable<D extends TDisposable>(disposerGenerator: () => D, inputs: ReadonlyArray<any> = []): D`

> **Use the `React.useEffect` instead** ([user guide](https://mobx-react.js.org/recipes-effects))

The disposable is any kind of function that returns another function to be called on a component unmount to clean up used resources. Use MobX related functions like [`reaction`](https://mobx.js.org/refguide/reaction.html), [`autorun`](https://mobx.js.org/refguide/autorun.html), [`when`](https://mobx.js.org/refguide/when.html), [`observe`](https://mobx.js.org/refguide/observe.html), or anything else that returns a disposer.
Returns the generated disposer for early disposal.

Example (TypeScript):

```typescript
import { reaction } from "mobx"
import { observer, useComputed, useDisposable } from "mobx-react-lite"

const Name = observer((props: { firstName: string; lastName: string }) => {
    const fullName = useComputed(() => `${props.firstName} ${props.lastName}`, [
        props.firstName,
        props.lastName
    ])

    // when the name changes then send this info to the server
    useDisposable(() =>
        reaction(
            () => fullName,
            () => {
                // send this to some server
            }
        )
    )

    // render phase
    return `Your full name is ${props.firstName} ${props.lastName}`
})
>>>>>>> d638b074
```<|MERGE_RESOLUTION|>--- conflicted
+++ resolved
@@ -32,9 +32,9 @@
 
 ```ts
 interface IObserverOptions {
-  // Pass true to wrap the inner component with React.forwardRef.
-  // It's false by the default.
-  forwardRef?: boolean;
+    // Pass true to wrap the inner component with React.forwardRef.
+    // It's false by the default.
+    forwardRef?: boolean
 }
 ```
 
@@ -44,8 +44,8 @@
 
 ```ts
 interface IUseObserverOptions {
-  // optional custom hook that should make a component re-render (or not) upon changes
-  useForceUpdate: () => () => void;
+    // optional custom hook that should make a component re-render (or not) upon changes
+    useForceUpdate: () => () => void
 }
 ```
 
@@ -80,143 +80,6 @@
 Above imports are for a convenience. If you for some reason have customized version of batched updates, you can do the following instead.
 
 ```js
-<<<<<<< HEAD
-import { optimizeScheduler } from "mobx-react-lite";
-optimizeScheduler(customBatchedUpdates);
-=======
 import { optimizeScheduler } from "mobx-react-lite"
 optimizeScheduler(customBatchedUpdates)
-```
-
-## Deprecation notice ⚠
-
-Following utilities are still available in the package, but they are deprecated and will be removed in the next major version (2.x). As such, they are not mentioned in the user guide and it's not recommend to continue using these.
-
----
-
-### `useObservable<T>(initialValue: T): T`
-
-> **Use the `useLocalStore` instead** ([user guide](https://mobx-react.js.org/state-local))
-
-React hook that allows creating observable object within a component body and keeps track of it over renders. Gets all the benefits from [observable objects](https://mobx.js.org/refguide/object.html) including computed properties and methods. You can also use arrays, Map and Set.
-
-Warning: With current implementation you also need to wrap your component to `observer`. It's also possible to have `useObserver` only in case you are not expecting rerender of the whole component.
-
-```tsx
-import { useObservable, useObserver } from "mobx-react-lite"
-
-const TodoList = () => {
-    const todos = useObservable(new Map<string, boolean>())
-    const todoRef = React.useRef()
-    const addTodo = React.useCallback(() => {
-        todos.set(todoRef.current.value, false)
-        todoRef.current.value = ""
-    }, [])
-    const toggleTodo = React.useCallback((todo: string) => {
-        todos.set(todo, !todos.get(todo))
-    }, [])
-
-    return useObserver(() => (
-        <div>
-            {Array.from(todos).map(([todo, done]) => (
-                <div onClick={() => toggleTodo(todo)} key={todo}>
-                    {todo}
-                    {done ? " ✔" : " ⏲"}
-                </div>
-            ))}
-            <input ref={todoRef} />
-            <button onClick={addTodo}>Add todo</button>
-        </div>
-    ))
-}
-```
-
-#### Lazy initialization
-
-Lazy initialization (similar to `React.useState`) is not available. In most cases your observable state should be a plain object which is cheap to create. With `useObserver` the component won't even rerender and state won't be recreated. In case you really want a more complex state or you need to use `observer`, it's very simple to use MobX directly.
-
-```tsx
-import { observer } from "mobx-react-lite"
-import { observable } from "mobx"
-import { useState } from "react"
-
-const WithComplexState = observer(() => {
-    const [complexState] = useState(() => observable(new HeavyState()))
-    if (complexState.loading) {
-        return <Loading />
-    }
-    return <div>{complexState.heavyName}</div>
-})
-```
-
-[![Edit TodoList](https://codesandbox.io/static/img/play-codesandbox.svg)](https://codesandbox.io/s/jzj48v2xry?module=%2Fsrc%2FTodoList.tsx)
-
-Note that if you want to track a single scalar value (string, number, boolean), you would need [a boxed value](https://mobx.js.org/refguide/boxed.html) which is not recognized by `useObservable`. However, we recommend to just `useState` instead which gives you almost same result (with slightly different API).
-
-### `useComputed(func: () => T, inputs: ReadonlyArray<any> = []): T`
-
-> **Use the `useLocalStore` instead** ([user guide](https://mobx-react.js.org/state-local))
-
-Another React hook that simplifies computational logic. It's just a tiny wrapper around [MobX computed](https://mobx.js.org/refguide/computed-decorator.html#-computed-expression-as-function) function that runs computation whenever observable values change. In conjuction with `observer` the component will rerender based on such a change.
-
-```tsx
-const Calculator = observer(({ hasExploded }: { hasExploded: boolean }) => {
-    const inputRef = React.useRef()
-    const inputs = useObservable([1, 3, 5])
-    const result = useComputed(
-        () => (hasExploded ? "💣" : inputs.reduce(multiply, 1) * Number(!hasExploded)),
-        [hasExploded]
-    )
-
-    return (
-        <div>
-            <input ref={inputRef} />
-            <button onClick={() => inputs.push(parseInt(inputRef.current.value) | 1)}>
-                Multiply
-            </button>
-            <div>
-                {inputs.join(" * ")} = {result}
-            </div>
-        </div>
-    )
-})
-```
-
-Notice that since the computation depends on non-observable value, it has to be passed as a second argument to `useComputed`. There is [React `useMemo`](https://reactjs.org/docs/hooks-reference.html#usememo) behind the scenes and all rules applies here as well except you don't need to specify dependency on observable values.
-
-[![Edit Calculator](https://codesandbox.io/static/img/play-codesandbox.svg)](https://codesandbox.io/s/jzj48v2xry?module=%2Fsrc%2FCalculator.tsx)
-
-### `useDisposable<D extends TDisposable>(disposerGenerator: () => D, inputs: ReadonlyArray<any> = []): D`
-
-> **Use the `React.useEffect` instead** ([user guide](https://mobx-react.js.org/recipes-effects))
-
-The disposable is any kind of function that returns another function to be called on a component unmount to clean up used resources. Use MobX related functions like [`reaction`](https://mobx.js.org/refguide/reaction.html), [`autorun`](https://mobx.js.org/refguide/autorun.html), [`when`](https://mobx.js.org/refguide/when.html), [`observe`](https://mobx.js.org/refguide/observe.html), or anything else that returns a disposer.
-Returns the generated disposer for early disposal.
-
-Example (TypeScript):
-
-```typescript
-import { reaction } from "mobx"
-import { observer, useComputed, useDisposable } from "mobx-react-lite"
-
-const Name = observer((props: { firstName: string; lastName: string }) => {
-    const fullName = useComputed(() => `${props.firstName} ${props.lastName}`, [
-        props.firstName,
-        props.lastName
-    ])
-
-    // when the name changes then send this info to the server
-    useDisposable(() =>
-        reaction(
-            () => fullName,
-            () => {
-                // send this to some server
-            }
-        )
-    )
-
-    // render phase
-    return `Your full name is ${props.firstName} ${props.lastName}`
-})
->>>>>>> d638b074
 ```