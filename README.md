--- conflicted
+++ resolved
@@ -24,15 +24,6 @@
 
 ## User Guide 👉 https://mobx.js.org/react/react-integration.html
 
-<<<<<<< HEAD
-## User Guide 👉 https://mobx.js.org/react/react-integration.html
-
-The site contains various examples and recipes for using MobX in React world. Feel free to contribute. The API reference of this package follows 👇.
-
-## API reference ⚒
-
-### **`observer<P>(baseComponent: FunctionComponent<P>, options?: IObserverOptions): FunctionComponent<P>`**
-=======
 ---
 
 ## API reference ⚒
@@ -43,7 +34,6 @@
 Can only be used for function components. For class component support see the `mobx-react` package.
 
 ### **`<Observer>{renderFn}</Observer>`**
->>>>>>> 916fd553
 
 Is a React component, which applies observer to an anonymous region in your component. `<Observer>` can be used both inside class and function components.
 
@@ -61,13 +51,6 @@
 
 Call `useStaticRendering(true)` when running in an SSR environment, in which `observer` wrapped components should never re-render, but cleanup after the first rendering automatically. Use `isUsingStaticRendering()` to inspect the current setting.
 
-<<<<<<< HEAD
-### **`<Observer>{renderFn}</Observer>`**
-
-Is a React component, which applies observer to an anonymous region in your component.
-
-### **`useObserver<T>(fn: () => T, baseComponentName = "observed", options?: IUseObserverOptions): T`**
-=======
 ---
 
 ## Deprecated APIs
@@ -75,7 +58,6 @@
 ### **`useObserver<T>(fn: () => T, baseComponentName = "observed", options?: IUseObserverOptions): T`** (deprecated)
 
 _This API is deprecated in 3.\*. It is often used wrong (e.g. to select data rather than for rendering, and `<Observer>` better decouples the rendering from the component updates_
->>>>>>> 916fd553
 
 ```ts
 interface IUseObserverOptions {
@@ -87,23 +69,15 @@
 
 It allows you to use an observer like behaviour, but still allowing you to optimize the component in any way you want (e.g. using memo with a custom areEqual, using forwardRef, etc.) and to declare exactly the part that is observed (the render phase).
 
-<<<<<<< HEAD
-### **`useLocalStore<T, S>(initializer: () => T, source?: S, annotations?): T`**
-=======
 ### **`useLocalStore<T, S>(initializer: () => T, source?: S): T`** (deprecated)
 
 _This API is deprecated in 3.\*. Use `useLocalObservable` instead. They do roughly the same, but `useLocalObservable` accepts an set of annotations as second argument, rather than a `source` object. Using `source` is not recommended, see the deprecation message at `useAsObservableSource` for details_
->>>>>>> 916fd553
 
 Local observable state can be introduced by using the useLocalStore hook, that runs its initializer function once to create an observable store and keeps it around for a lifetime of a component.
 
 The annotations are similar to the annotations that are passed in to MobX's [`observable`](https://mobx.js.org/observable.html#available-annotations) API, and can be used to override the automatic member inference of specific fields.
 
-<<<<<<< HEAD
-### **`useAsObservableSource<T>(source: T): T`**
-=======
 ### **`useAsObservableSource<T>(source: T): T`** (deprecated)
->>>>>>> 916fd553
 
 The useAsObservableSource hook can be used to turn any set of values into an observable object that has a stable reference (the same object is returned every time from the hook).
 
