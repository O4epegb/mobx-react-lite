{
  "name": "mobx-react-lite",
<<<<<<< HEAD
  "version": "2.0.0-alpha.3",
=======
  "version": "1.5.0",
>>>>>>> a6bc7c22
  "description": "Lightweight React bindings for MobX based on React 16.8 and Hooks",
  "main": "dist/index.js",
  "typings": "dist/index.d.ts",
  "types": "dist/index.d.ts",
  "jsnext:main": "dist/mobxreactlite.esm.js",
  "module": "dist/mobxreactlite.esm.js",
  "unpkg": "dist/mobxreactlite.umd.production.min.js",
  "react-native": "dist/mobxreactlite.esm.js",
  "repository": {
    "type": "git",
    "url": "https://github.com/mobxjs/mobx-react-lite.git"
  },
  "scripts": {
    "prettier": "prettier --write \"**/*.js\" \"**/*.ts\"",
    "lint": "tslint --project .",
    "validate": "tsc --noEmit",
    "test": "jest --watch",
    "test:ci": "jest -i --coverage && yarn lint",
    "size": "size-limit",
    "coverage": "jest --coverage",
    "prebuild": "rimraf dist",
    "build": "yarn bundle",
    "bundle": "tsdx build --name mobxReactLite --format=cjs,esm,umd",
    "prepublishOnly": "yarn build",
    "dedup": "npx yarn-deduplicate -s fewer yarn.lock"
  },
  "author": "Daniel K.",
  "license": "MIT",
  "bugs": {
    "url": "https://github.com/mobxjs/mobx-react-lite/issues"
  },
  "homepage": "https://mobx-react.js.org",
  "peerDependencies": {
    "mobx": "^4.0.0 || ^5.0.0",
    "react": "^16.8.0"
  },
  "devDependencies": {
    "@size-limit/preset-small-lib": "2.1.6",
    "@size-limit/time": "2.1.6",
    "@testing-library/jest-dom": "4.1.2",
    "@testing-library/react": "9.3.0",
    "@testing-library/react-hooks": "1.1.0",
    "@types/jest": "24.0.19",
    "@types/node": "12.7.12",
    "@types/react": "16.9.6",
    "@types/react-dom": "16.9.2",
    "coveralls": "3.0.7",
    "husky": "3.0.9",
    "jest": "24.9.0",
    "jest-environment-jsdom": "24.9.0",
    "jest-mock-console": "1.0.0",
    "lint-staged": "9.4.2",
    "mobx": "5.14.0",
    "prettier": "1.18.2",
    "react": "16.10.2",
    "react-dom": "16.10.2",
    "react-test-renderer": "16.10.2",
    "rimraf": "3.0.0",
    "size-limit": "2.1.6",
    "ts-jest": "24.1.0",
    "tsdx": "^0.9.1",
    "tslint": "5.20.0",
    "tslint-config-prettier": "1.18.0",
    "typescript": "3.6.4"
  },
  "keywords": [
    "mobx",
    "mobservable",
    "react-component",
    "react",
    "reactjs",
    "reactive",
    "hooks",
    "observer",
    "useObserver",
    "useComputer"
  ],
  "lint-staged": {
    "*.{ts,js}": [
      "prettier --write",
      "git add"
    ]
  },
  "husky": {
    "hooks": {
      "pre-commit": "lint-staged"
    }
  },
  "dependencies": {}
}<|MERGE_RESOLUTION|>--- conflicted
+++ resolved
@@ -1,10 +1,6 @@
 {
   "name": "mobx-react-lite",
-<<<<<<< HEAD
   "version": "2.0.0-alpha.3",
-=======
-  "version": "1.5.0",
->>>>>>> a6bc7c22
   "description": "Lightweight React bindings for MobX based on React 16.8 and Hooks",
   "main": "dist/index.js",
   "typings": "dist/index.d.ts",
