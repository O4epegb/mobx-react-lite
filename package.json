{
  "name": "mobx-react-lite",
  "version": "2.0.0-alpha.2",
  "description": "Lightweight React bindings for MobX based on React 16.8 and Hooks",
  "main": "dist/index.js",
  "typings": "dist/index.d.ts",
  "types": "dist/index.d.ts",
  "jsnext:main": "dist/mobxreactlite.esm.js",
  "module": "dist/mobxreactlite.esm.js",
  "unpkg": "dist/mobxreactlite.umd.production.min.js",
  "react-native": "dist/mobxreactlite.esm.js",
  "repository": {
    "type": "git",
    "url": "https://github.com/mobxjs/mobx-react-lite.git"
  },
  "scripts": {
    "prettier": "prettier --write \"**/*.js\" \"**/*.ts\"",
    "lint": "tslint --project .",
    "validate": "tsc --noEmit",
    "test": "jest --watch",
    "test:ci": "jest -i --coverage && yarn lint",
    "size": "size-limit",
    "coverage": "jest --coverage",
    "prebuild": "rimraf dist",
    "build": "yarn bundle",
    "bundle": "tsdx build --name mobxReactLite --format=cjs,esm,umd",
    "prepublishOnly": "yarn build",
    "dedup": "npx yarn-deduplicate -s fewer yarn.lock"
  },
  "author": "Daniel K.",
  "license": "MIT",
  "bugs": {
    "url": "https://github.com/mobxjs/mobx-react-lite/issues"
  },
  "homepage": "https://mobx-react.js.org",
  "peerDependencies": {
    "mobx": "^4.0.0 || ^5.0.0",
    "react": "^16.8.0"
  },
  "devDependencies": {
    "@size-limit/preset-small-lib": "2.1.6",
    "@size-limit/time": "2.1.6",
    "@testing-library/react": "9.3.0",
    "@testing-library/react-hooks": "1.1.0",
    "@testing-library/jest-dom": "4.1.2",
    "@types/jest": "24.0.19",
    "@types/node": "12.7.12",
    "@types/react": "16.9.6",
    "@types/react-dom": "16.9.2",
    "coveralls": "3.0.7",
    "husky": "3.0.9",
    "jest": "24.9.0",
    "jest-environment-jsdom": "24.9.0",
    "jest-mock-console": "1.0.0",
    "lint-staged": "9.4.2",
    "mobx": "5.14.0",
    "prettier": "1.18.2",
<<<<<<< HEAD
    "react": "16.9.0",
    "react-dom": "16.9.0",
    "react-test-renderer": "16.9.0",
=======
    "react": "16.10.2",
    "react-dom": "16.10.2",
    "react-test-renderer": "16.10.2",
>>>>>>> c8febcac
    "rimraf": "3.0.0",
    "size-limit": "2.1.6",
    "ts-jest": "24.1.0",
    "tsdx": "^0.9.1",
    "tslint": "5.20.0",
    "tslint-config-prettier": "1.18.0",
    "typescript": "3.4.5"
  },
  "keywords": [
    "mobx",
    "mobservable",
    "react-component",
    "react",
    "reactjs",
    "reactive",
    "hooks",
    "observer",
    "useObserver",
    "useComputer"
  ],
  "lint-staged": {
    "*.{ts,js}": [
      "prettier --write",
      "git add"
    ]
  },
  "husky": {
    "hooks": {
      "pre-commit": "lint-staged"
    }
  },
  "dependencies": {}
}<|MERGE_RESOLUTION|>--- conflicted
+++ resolved
@@ -55,15 +55,9 @@
     "lint-staged": "9.4.2",
     "mobx": "5.14.0",
     "prettier": "1.18.2",
-<<<<<<< HEAD
-    "react": "16.9.0",
-    "react-dom": "16.9.0",
-    "react-test-renderer": "16.9.0",
-=======
     "react": "16.10.2",
     "react-dom": "16.10.2",
     "react-test-renderer": "16.10.2",
->>>>>>> c8febcac
     "rimraf": "3.0.0",
     "size-limit": "2.1.6",
     "ts-jest": "24.1.0",
