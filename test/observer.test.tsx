import { act, cleanup, fireEvent, render } from "@testing-library/react"
import mockConsole from "jest-mock-console"
import * as mobx from "mobx"
import * as React from "react"

<<<<<<< HEAD
import { observer, useStaticRendering, useObserver } from "../src"
=======
import { observer, useObserver, isObserverBatched, useStaticRendering } from "../src"
>>>>>>> 4ec42bca

const getDNode = (obj: any, prop?: string) => mobx.getObserverTree(obj, prop)

afterEach(cleanup)

function runTestSuite(mode: "observer" | "useObserver") {
    function obsComponent<P extends object>(
        component: React.FunctionComponent<P>,
        forceMemo = false
    ) {
        if (mode === "observer") {
            return observer(component)
        } else {
            const c = (props: P) => {
                return useObserver(() => {
                    return component(props)
                })
            }
            return forceMemo ? React.memo(c) : c
        }
    }

    describe(`nestedRendering - ${mode}`, () => {
        const execute = () => {
            // init element
            const store = mobx.observable({
                todos: [
                    {
                        completed: false,
                        title: "a"
                    }
                ]
            })

            const renderings = {
                item: 0,
                list: 0
            }

            const TodoItem = obsComponent(({ todo }: { todo: typeof store.todos[0] }) => {
                renderings.item++
                return <li>|{todo.title}</li>
            }, true)

            const TodoList = obsComponent(() => {
                renderings.list++
                return (
                    <div>
                        <span>{store.todos.length}</span>
                        {store.todos.map((todo, idx) => (
                            <TodoItem key={idx} todo={todo} />
                        ))}
                    </div>
                )
            }, true)
            const rendered = render(<TodoList />)
            return { ...rendered, store, renderings }
        }

        test("first rendering", () => {
            const { getAllByText, renderings } = execute()
            expect(renderings.list).toBe(1)
            expect(renderings.item).toBe(1)
            expect(getAllByText("1")).toHaveLength(1)
            expect(getAllByText("|a")).toHaveLength(1)
        })

        test("inner store changed", () => {
            const { store, getAllByText, renderings } = execute()
            act(() => {
                store.todos[0].title += "a"
            })
            expect(renderings.list).toBe(1)
            expect(renderings.item).toBe(2)
            expect(getAllByText("1")).toHaveLength(1)
            expect(getAllByText("|aa")).toHaveLength(1)
            expect(getDNode(store, "todos").observers!.length).toBe(1)
            expect(getDNode(store.todos[0], "title").observers!.length).toBe(1)
        })

        test("rerendering with outer store added", () => {
            const { store, container, getAllByText, renderings } = execute()
            act(() => {
                store.todos.push({
                    completed: true,
                    title: "b"
                })
            })
            expect(container.querySelectorAll("li").length).toBe(2)
            expect(getAllByText("2")).toHaveLength(1)
            expect(getAllByText("|b")).toHaveLength(1)
            expect(renderings.list).toBe(2)
            expect(renderings.item).toBe(2)
            expect(getDNode(store.todos[1], "title").observers!.length).toBe(1)
            expect(getDNode(store.todos[1], "completed").observers).toBeFalsy()
        })

        test("rerendering with outer store pop", () => {
            const { store, container, renderings } = execute()
            let oldTodo
            act(() => {
                oldTodo = store.todos.pop()
            })
            expect(renderings.list).toBe(2)
            expect(renderings.item).toBe(1)
            expect(container.querySelectorAll("li").length).toBe(0)
            expect(getDNode(oldTodo, "title").observers).toBeFalsy()
            expect(getDNode(oldTodo, "completed").observers).toBeFalsy()
        })
    })

    describe("isObjectShallowModified detects when React will update the component", () => {
        const store = mobx.observable({ count: 0 })
        let counterRenderings = 0
        const Counter = obsComponent(function TodoItem() {
            counterRenderings++
            return <div>{store.count}</div>
        })

        test("does not assume React will update due to NaN prop", () => {
            // @ts-ignore Not sure what this test does, the value is not used
            render(<Counter value={NaN} />)
            act(() => {
                store.count++
            })
            expect(counterRenderings).toBe(2)
        })
    })

    describe("keep views alive", () => {
        const execute = () => {
            const data = mobx.observable({
                x: 3,
                yCalcCount: 0,
                get y() {
                    this.yCalcCount++
                    return this.x * 2
                },
                z: "hi"
            })
            const TestComponent = obsComponent(() => {
                return (
                    <div>
                        {data.z}
                        {data.y}
                    </div>
                )
            })
            return { ...render(<TestComponent />), data }
        }

        test("init state", () => {
            const { data, queryByText } = execute()
            expect(data.yCalcCount).toBe(1)
            expect(queryByText("hi6")).toBeTruthy()
        })

        test("rerender should not need a recomputation of data.y", () => {
            const { data, queryByText } = execute()
            act(() => {
                data.z = "hello"
            })
            expect(data.yCalcCount).toBe(1)
            expect(queryByText("hello6")).toBeTruthy()
        })
    })

    describe("does not keep views alive when using static rendering", () => {
        const execute = () => {
            useStaticRendering(true)
            let renderCount = 0
            const data = mobx.observable({
                z: "hi"
            })

            const TestComponent = obsComponent(() => {
                renderCount++
                return <div>{data.z}</div>
            })

            return { ...render(<TestComponent />), data, getRenderCount: () => renderCount }
        }

        afterEach(() => {
            useStaticRendering(false)
        })

        test("init state is correct", () => {
            const { getRenderCount, getByText } = execute()
            expect(getRenderCount()).toBe(1)
            expect(getByText("hi")).toBeTruthy()
        })

        test("no re-rendering on static rendering", () => {
            const { getRenderCount, getByText, data } = execute()
            act(() => {
                data.z = "hello"
            })
            expect(getRenderCount()).toBe(1)
            expect(getByText("hi")).toBeTruthy()
            expect(getDNode(data, "z").observers!).toBeFalsy()
        })
    })

    describe("issue 12", () => {
        const createData = () =>
            mobx.observable({
                selected: "coffee",
                items: [
                    {
                        name: "coffee"
                    },
                    {
                        name: "tea"
                    }
                ]
            })

        interface IItem {
            name: string
        }
        interface IRowProps {
            item: IItem
            selected: string
        }
        const Row: React.FC<IRowProps> = props => {
            return (
                <span>
                    {props.item.name}
                    {props.selected === props.item.name ? "!" : ""}
                </span>
            )
        }
        /** table stateles component */
        const Table = obsComponent<{ data: { items: IItem[]; selected: string } }>(props => {
            return (
                <div>
                    {props.data.items.map(item => (
                        <Row key={item.name} item={item} selected={props.data.selected} />
                    ))}
                </div>
            )
        })

        test("init state is correct", () => {
            const data = createData()
            const { container } = render(<Table data={data} />)
            expect(container).toMatchSnapshot()
        })

        test("run transaction", () => {
            const data = createData()
            const { container } = render(<Table data={data} />)
            act(() => {
                mobx.transaction(() => {
                    data.items[1].name = "boe"
                    data.items.splice(0, 2, { name: "soup" })
                    data.selected = "tea"
                })
            })
            expect(container).toMatchSnapshot()
        })
    })

    describe("issue 309", () => {
        test("isObserverBatched is still defined and yields true by default", () => {
            expect(isObserverBatched()).toBe(true)
        })
    })

    test("changing state in render should fail", () => {
        // This test is most likely obsolete ... exception is not thrown
        const data = mobx.observable.box(2)
        const Comp = obsComponent(() => {
            if (data.get() === 3) {
                try {
                    data.set(4) // wouldn't throw first time for lack of observers.. (could we tighten this?)
                } catch (err) {
                    expect(
                        /Side effects like changing state are not allowed at this point/.test(err)
                    ).toBeTruthy()
                }
            }
            return <div>{data.get()}</div>
        })
        const { container } = render(<Comp />)
        act(() => {
            data.set(3)
        })
        expect(container).toMatchSnapshot()
        mobx._resetGlobalState()
    })

    describe("should render component even if setState called with exactly the same props", () => {
        const execute = () => {
            let renderCount = 0
            const Component = obsComponent(() => {
                const [, setState] = React.useState({})
                const onClick = () => {
                    setState({})
                }
                renderCount++
                return <div onClick={onClick} data-testid="clickableDiv" />
            })
            return { ...render(<Component />), getCount: () => renderCount }
        }

        test("renderCount === 1", () => {
            const { getCount } = execute()
            expect(getCount()).toBe(1)
        })

        test("after click once renderCount === 2", async () => {
            const { getCount, getByTestId } = execute()
            fireEvent.click(getByTestId("clickableDiv"))
            expect(getCount()).toBe(2)
        })

        test("after click twice renderCount === 3", async () => {
            const { getCount, getByTestId } = execute()
            fireEvent.click(getByTestId("clickableDiv"))
            fireEvent.click(getByTestId("clickableDiv"))
            expect(getCount()).toBe(3)
        })
    })

    describe("it rerenders correctly when useMemo is wrapping observable", () => {
        const execute = () => {
            let renderCount = 0
            const createProps = () => {
                const odata = mobx.observable({ x: 1 })
                const data = { y: 1 }
                function doStuff() {
                    data.y++
                    odata.x++
                }
                return { odata, data, doStuff }
            }

            const Component = obsComponent((props: any) => {
                const computed = React.useMemo(() => props.odata.x, [props.odata.x])

                renderCount++
                return (
                    <span onClick={props.doStuff}>
                        {props.odata.x}-{props.data.y}-{computed}
                    </span>
                )
            })

            const rendered = render(<Component {...createProps()} />)
            return {
                ...rendered,
                getCount: () => renderCount,
                span: rendered.container.querySelector("span")!
            }
        }

        test("init renderCount === 1", () => {
            const { span, getCount } = execute()
            expect(getCount()).toBe(1)
            expect(span.innerHTML).toBe("1-1-1")
        })

        test("after click renderCount === 2", async () => {
            const { span, getCount } = execute()
            fireEvent.click(span)
            expect(getCount()).toBe(2)
            expect(span.innerHTML).toBe("2-2-2")
        })

        test("after click twice renderCount === 3", async () => {
            const { span, getCount } = execute()
            fireEvent.click(span)
            fireEvent.click(span)
            expect(getCount()).toBe(3)
            expect(span.innerHTML).toBe("3-3-3")
        })
    })

    describe("should not re-render on shallow equal new props", () => {
        const execute = () => {
            const renderings = {
                child: 0,
                parent: 0
            }
            const data = { x: 1 }
            const odata = mobx.observable({ y: 1 })

            const Child = obsComponent((props: any) => {
                renderings.child++
                return <span>{props.data.x}</span>
            }, true)
            const Parent = obsComponent(() => {
                renderings.parent++
                // tslint:disable-next-line no-unused-expression
                odata.y /// depend
                return <Child data={data} />
            }, true)
            return { ...render(<Parent />), renderings, odata }
        }

        test("init state is correct", () => {
            const { container, renderings } = execute()
            expect(renderings.parent).toBe(1)
            expect(renderings.child).toBe(1)
            expect(container.querySelector("span")!.innerHTML).toBe("1")
        })

        test("after odata change", async () => {
            const { container, renderings, odata } = execute()
            act(() => {
                odata.y++
            })
            expect(renderings.parent).toBe(2)
            expect(renderings.child).toBe(1)
            expect(container.querySelector("span")!.innerHTML).toBe("1")
        })
    })

    describe("error handling", () => {
        test("errors should propagate", () => {
            const x = mobx.observable.box(1)
            const errorsSeen: any[] = []

            class ErrorBoundary extends React.Component {
                public static getDerivedStateFromError() {
                    return { hasError: true }
                }

                public state = {
                    hasError: false
                }

                public componentDidCatch(error: any, info: any) {
                    errorsSeen.push("" + error)
                }

                public render() {
                    if (this.state.hasError) {
                        return <span>Saw error!</span>
                    }
                    return this.props.children
                }
            }

            const C = obsComponent(() => {
                if (x.get() === 42) {
                    throw new Error("The meaning of life!")
                }
                return <span>{x.get()}</span>
            })

            const restoreConsole = mockConsole()
            try {
                const rendered = render(
                    <ErrorBoundary>
                        <C />
                    </ErrorBoundary>
                )
                expect(rendered.container.querySelector("span")!.innerHTML).toBe("1")
                act(() => {
                    x.set(42)
                })
                expect(errorsSeen).toEqual(["Error: The meaning of life!"])
                expect(rendered.container.querySelector("span")!.innerHTML).toBe("Saw error!")
            } finally {
                restoreConsole()
            }
        })
    })
}

runTestSuite("observer")
runTestSuite("useObserver")

test("useImperativeHandle and forwardRef should work with observer", () => {
    interface IMethods {
        focus(): void
    }

    interface IProps {
        value: string
    }

    const FancyInput = observer(
        (props: IProps, ref: React.Ref<IMethods>) => {
            const inputRef = React.useRef<HTMLInputElement>(null)
            React.useImperativeHandle(
                ref,
                () => ({
                    focus: () => {
                        inputRef.current!.focus()
                    }
                }),
                []
            )
            return <input ref={inputRef} defaultValue={props.value} />
        },
        { forwardRef: true }
    )

    const cr = React.createRef<IMethods>()
    render(<FancyInput ref={cr} value="" />)
    expect(cr).toBeTruthy()
    expect(cr.current).toBeTruthy()
    expect(typeof cr.current!.focus).toBe("function")
})

test("useImperativeHandle and forwardRef should work with useObserver", () => {
    interface IMethods {
        focus(): void
    }

    interface IProps {
        value: string
    }

    const FancyInput = React.memo(
        React.forwardRef((props: IProps, ref: React.Ref<IMethods>) => {
            const inputRef = React.useRef<HTMLInputElement>(null)
            React.useImperativeHandle(
                ref,
                () => ({
                    focus: () => {
                        inputRef.current!.focus()
                    }
                }),
                []
            )
            return useObserver(() => {
                return <input ref={inputRef} defaultValue={props.value} />
            })
        })
    )

    const cr = React.createRef<IMethods>()
    render(<FancyInput ref={cr} value="" />)
    expect(cr).toBeTruthy()
    expect(cr.current).toBeTruthy()
    expect(typeof cr.current!.focus).toBe("function")
})

it("should hoist known statics only", () => {
    function isNumber() {
        return null
    }

    function MyHipsterComponent() {
        return null
    }
    MyHipsterComponent.defaultProps = { x: 3 }
    MyHipsterComponent.propTypes = { x: isNumber }
    MyHipsterComponent.randomStaticThing = 3
    MyHipsterComponent.type = "Nope!"
    MyHipsterComponent.compare = "Nope!"
    MyHipsterComponent.render = "Nope!"

    const wrapped = observer(MyHipsterComponent)
    expect(wrapped.displayName).toBe("MyHipsterComponent")
    expect(wrapped.randomStaticThing).toEqual(3)
    expect(wrapped.defaultProps).toEqual({ x: 3 })
    expect(wrapped.propTypes).toEqual({ x: isNumber })
    expect(wrapped.type).toBeInstanceOf(Function) // And not "Nope!"; this is the wrapped component, the property is introduced by memo
    expect(wrapped.compare).toBe(null) // another memo field
    expect(wrapped.render).toBe(undefined)
})

it("should have the correct displayName", () => {
    const TestComponent = observer(function MyComponent() {
        return null
    })

    expect((TestComponent as any).type.displayName).toBe("MyComponent")
})

test("parent / childs render in the right order", done => {
    // See: https://jsfiddle.net/gkaemmer/q1kv7hbL/13/
    const events: string[] = []

    class User {
        public name = "User's name"
        constructor() {
            mobx.makeObservable(this, {
                name: mobx.observable
            })
        }
    }

    class Store {
        public user: User | null = new User()
        public logout() {
            this.user = null
        }
        constructor() {
            mobx.makeObservable(this, {
                user: mobx.observable,
                logout: mobx.action
            })
        }
    }

    const store = new Store()

    function tryLogout() {
        try {
            store.logout()
            expect(true).toBeTruthy()
        } catch (e) {
            // t.fail(e)
        }
    }

    const Parent = observer(() => {
        events.push("parent")
        if (!store.user) {
            return <span>Not logged in.</span>
        }
        return (
            <div>
                <Child />
                <button onClick={tryLogout}>Logout</button>
            </div>
        )
    })

    const Child = observer(() => {
        events.push("child")
        if (!store.user) {
            return null
        }
        return <span>Logged in as: {store.user.name}</span>
    })

    render(<Parent />)

    tryLogout()
    expect(events).toEqual(["parent", "child", "parent"])
    done()
})

it("should have overload for props with children", () => {
    interface IProps {
        value: string
    }
    const TestComponent = observer<IProps>(({ value, children }) => {
        return null
    })

    render(<TestComponent value="1" />)

    // this test has no `expect` calls as it verifies whether such component compiles or not
})

it("should have overload for empty options", () => {
    // empty options are not really making sense now, but we shouldn't rely on `forwardRef`
    // being specified in case other options are added in the future

    interface IProps {
        value: string
    }
    const TestComponent = observer<IProps>(({ value, children }) => {
        return null
    }, {})

    render(<TestComponent value="1" />)

    // this test has no `expect` calls as it verifies whether such component compiles or not
})

it("should have overload for props with children when forwardRef", () => {
    interface IMethods {
        focus(): void
    }

    interface IProps {
        value: string
    }
    const TestComponent = observer<IProps, IMethods>(
        ({ value, children }, ref) => {
            return null
        },
        { forwardRef: true }
    )

    render(<TestComponent value="1" />)

    // this test has no `expect` calls as it verifies whether such component compiles or not
})

it("should preserve generic parameters", () => {
    interface IColor {
        name: string
        css: string
    }

    interface ITestComponentProps<T> {
        value: T
        callback: (value: T) => void
    }
    const TestComponent = observer(<T extends unknown>(props: ITestComponentProps<T>) => {
        return null
    })

    function callbackString(value: string) {
        return
    }
    function callbackColor(value: IColor) {
        return
    }

    render(<TestComponent value="1" callback={callbackString} />)
    render(
        <TestComponent value={{ name: "red", css: "rgb(255, 0, 0)" }} callback={callbackColor} />
    )

    // this test has no `expect` calls as it verifies whether such component compiles or not
})

it("should preserve generic parameters when forwardRef", () => {
    interface IMethods {
        focus(): void
    }

    interface IColor {
        name: string
        css: string
    }

    interface ITestComponentProps<T> {
        value: T
        callback: (value: T) => void
    }
    const TestComponent = observer(
        <T extends unknown>(props: ITestComponentProps<T>, ref: React.Ref<IMethods>) => {
            return null
        },
        { forwardRef: true }
    )

    function callbackString(value: string) {
        return
    }
    function callbackColor(value: IColor) {
        return
    }

    render(<TestComponent value="1" callback={callbackString} />)
    render(
        <TestComponent value={{ name: "red", css: "rgb(255, 0, 0)" }} callback={callbackColor} />
    )

    // this test has no `expect` calls as it verifies whether such component compiles or not
})

it("should keep original props types", () => {
    interface TestComponentProps {
        a: number
    }

    function TestComponent({ a }: TestComponentProps): JSX.Element | null {
        return null
    }

    const ObserverTestComponent = observer(TestComponent)

    const element = React.createElement(ObserverTestComponent, { a: 1 })
    render(element)

    // this test has no `expect` calls as it verifies whether such component compiles or not
})

// describe("206 - @observer should produce usefull errors if it throws", () => {
//     const data = mobx.observable({ x: 1 })
//     let renderCount = 0

//     const emmitedErrors = []
//     const disposeErrorsHandler = onError(error => {
//         emmitedErrors.push(error)
//     })

//     @observer
//     class Child extends React.Component {
//         render() {
//             renderCount++
//             if (data.x === 42) throw new Error("Oops!")
//             return <span>{data.x}</span>
//         }
//     }

//     beforeAll(async done => {
//         await asyncReactDOMRender(<Child />, testRoot)
//         done()
//     })

//     test("init renderCount should === 1", () => {
//         expect(renderCount).toBe(1)
//     })

//     test("catch exception", () => {
//         expect(() => {
//             withConsole(() => {
//                 data.x = 42
//             })
//         }).toThrow(/Oops!/)
//         expect(renderCount).toBe(3) // React fiber will try to replay the rendering, so the exception gets thrown a second time
//     })

//     test("component recovers!", async () => {
//         await sleepHelper(500)
//         data.x = 3
//         TestUtils.renderIntoDocument(<Child />)
//         expect(renderCount).toBe(4)
//         expect(emmitedErrors).toEqual([new Error("Oops!"), new Error("Oops!")]) // see above comment
//     })
// })

// test("195 - async componentWillMount does not work", async () => {
//     const renderedValues = []

//     @observer
//     class WillMount extends React.Component {
//         @mobx.observable
//         counter = 0

//         @mobx.action
//         inc = () => this.counter++

//         componentWillMount() {
//             setTimeout(() => this.inc(), 300)
//         }

//         render() {
//             renderedValues.push(this.counter)
//             return (
//                 <p>
//                     {this.counter}
//                     <button onClick={this.inc}>+</button>
//                 </p>
//             )
//         }
//     }
//     TestUtils.renderIntoDocument(<WillMount />)

//     await sleepHelper(500)
//     expect(renderedValues).toEqual([0, 1])
// })

// test.skip("195 - should throw if trying to overwrite lifecycle methods", () => {
//     // Test disabled, see #231...

//     @observer
//     class WillMount extends React.Component {
//         componentWillMount = () => {}

//         render() {
//             return null
//         }
//     }
//     expect(TestUtils.renderIntoDocument(<WillMount />)).toThrow(
//         /Cannot assign to read only property 'componentWillMount'/
//     )
// })<|MERGE_RESOLUTION|>--- conflicted
+++ resolved
@@ -3,11 +3,7 @@
 import * as mobx from "mobx"
 import * as React from "react"
 
-<<<<<<< HEAD
-import { observer, useStaticRendering, useObserver } from "../src"
-=======
 import { observer, useObserver, isObserverBatched, useStaticRendering } from "../src"
->>>>>>> 4ec42bca
 
 const getDNode = (obj: any, prop?: string) => mobx.getObserverTree(obj, prop)
 
