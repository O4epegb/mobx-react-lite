/node_modules/

dist/
coverage/

<<<<<<< HEAD
.rts2_cache_*
=======
>>>>>>> d638b074
.DS_Store

npm-debug.log*
yarn-debug.log*
yarn-error.log*<|MERGE_RESOLUTION|>--- conflicted
+++ resolved
@@ -3,10 +3,6 @@
 dist/
 coverage/
 
-<<<<<<< HEAD
-.rts2_cache_*
-=======
->>>>>>> d638b074
 .DS_Store
 
 npm-debug.log*
