import { observable } from "mobx"
<<<<<<< HEAD
import React from "react"

import { useAsObservableSourceInternal } from "./useAsObservableSource"
import { AnnotationsMap } from "mobx"
=======
import { useState } from "react"

import { useDeprecated } from "./utils/utils"
import { useAsObservableSource } from "./useAsObservableSource"
>>>>>>> 916fd553

export function useLocalStore<TStore extends Record<string, any>>(initializer: () => TStore): TStore
export function useLocalStore<TStore extends Record<string, any>, TSource extends object>(
    initializer: (source: TSource) => TStore,
    current?: TSource,
    annotations?: AnnotationsMap<TStore, never>
): TStore
export function useLocalStore<TStore extends Record<string, any>, TSource extends object>(
    initializer: (source?: TSource) => TStore,
    current?: TSource,
    annotations?: AnnotationsMap<TStore, never>
): TStore {
<<<<<<< HEAD
    const source = useAsObservableSourceInternal(current, true)

    return React.useState(() => {
        return observable(initializer(source), annotations, { autoBind: true })
    })[0]
=======
    if ("production" !== process.env.NODE_ENV)
        useDeprecated(
            "[mobx-react-lite] 'useLocalStore' is deprecated, use 'useLocalObservable' instead."
        )
    const source = current && useAsObservableSource(current)
    return useState(() => observable(initializer(source), undefined, { autoBind: true }))[0]
>>>>>>> 916fd553
}<|MERGE_RESOLUTION|>--- conflicted
+++ resolved
@@ -1,39 +1,22 @@
 import { observable } from "mobx"
-<<<<<<< HEAD
-import React from "react"
-
-import { useAsObservableSourceInternal } from "./useAsObservableSource"
-import { AnnotationsMap } from "mobx"
-=======
 import { useState } from "react"
 
 import { useDeprecated } from "./utils/utils"
 import { useAsObservableSource } from "./useAsObservableSource"
->>>>>>> 916fd553
 
 export function useLocalStore<TStore extends Record<string, any>>(initializer: () => TStore): TStore
 export function useLocalStore<TStore extends Record<string, any>, TSource extends object>(
     initializer: (source: TSource) => TStore,
-    current?: TSource,
-    annotations?: AnnotationsMap<TStore, never>
+    current?: TSource
 ): TStore
 export function useLocalStore<TStore extends Record<string, any>, TSource extends object>(
     initializer: (source?: TSource) => TStore,
-    current?: TSource,
-    annotations?: AnnotationsMap<TStore, never>
+    current?: TSource
 ): TStore {
-<<<<<<< HEAD
-    const source = useAsObservableSourceInternal(current, true)
-
-    return React.useState(() => {
-        return observable(initializer(source), annotations, { autoBind: true })
-    })[0]
-=======
     if ("production" !== process.env.NODE_ENV)
         useDeprecated(
             "[mobx-react-lite] 'useLocalStore' is deprecated, use 'useLocalObservable' instead."
         )
     const source = current && useAsObservableSource(current)
     return useState(() => observable(initializer(source), undefined, { autoBind: true }))[0]
->>>>>>> 916fd553
 }