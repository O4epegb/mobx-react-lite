import { Reaction } from "mobx"
import { useDebugValue, useRef } from "react"

import { printDebugValue } from "./printDebugValue"
import {
    createTrackingData,
    IReactionTracking,
    recordReactionAsCommitted,
    scheduleCleanupOfReactionIfLeaked
} from "./reactionCleanupTracking"
import { isUsingStaticRendering } from "./staticRendering"
import { useForceUpdate, useUnmount } from "./utils"

export type ForceUpdateHook = () => () => void

export interface IUseObserverOptions {
    useForceUpdate?: ForceUpdateHook
}

const EMPTY_OBJECT = {}

function observerComponentNameFor(baseComponentName: string) {
    return `observer${baseComponentName}`
}

export function useObserver<T>(
    fn: () => T,
    baseComponentName: string = "observed",
    options: IUseObserverOptions = EMPTY_OBJECT
): T {
    if (isUsingStaticRendering()) {
        return fn()
    }

    const wantedForceUpdateHook = options.useForceUpdate || useForceUpdate
    const forceUpdate = wantedForceUpdateHook()

<<<<<<< HEAD
    // StrictMode/ConcurrentMode/Suspense may mean that our component is
    // rendered and abandoned multiple times, so we need to track leaked
    // Reactions.
    const reactionTrackingRef = useRef<IReactionTracking | null>(null)

    if (!reactionTrackingRef.current) {
        // First render for this component (or first time since a previous
        // reaction from an abandoned render was disposed).

        const newReaction = new Reaction(observerComponentNameFor(baseComponentName), () => {
            // Observable has changed, meaning we want to re-render
            // BUT if we're a component that hasn't yet got to the useEffect()
            // stage, we might be a component that _started_ to render, but
            // got dropped, and we don't want to make state changes then.
            // (It triggers warnings in StrictMode, for a start.)
            if (trackingData.mounted) {
                // We have reached useEffect(), so we're mounted, and can trigger an update
                forceUpdate()
            } else {
                // We haven't yet reached useEffect(), so we'll need to trigger a re-render
                // when (and if) useEffect() arrives.  The easiest way to do that is just to
                // drop our current reaction and allow useEffect() to recreate it.
                newReaction.dispose()
                reactionTrackingRef.current = null
            }
=======
    const reaction = useRef<Reaction | null>(null)
    if (!reaction.current) {
        reaction.current = new Reaction(`observer(${baseComponentName})`, () => {
            forceUpdate()
>>>>>>> 4a574018
        })

        const trackingData = createTrackingData(newReaction)
        reactionTrackingRef.current = trackingData
        scheduleCleanupOfReactionIfLeaked(reactionTrackingRef)
    }

<<<<<<< HEAD
    const { reaction } = reactionTrackingRef.current!
    useDebugValue(reaction, printDebugValue)

    useEffect(() => {
        // Called on first mount only
        recordReactionAsCommitted(reactionTrackingRef)

        if (reactionTrackingRef.current) {
            // Great. We've already got our reaction from our render;
            // all we need to do is to record that it's now mounted,
            // to allow future observable changes to trigger re-renders
            reactionTrackingRef.current.mounted = true
        } else {
            // The reaction we set up in our render has been disposed.
            // This is either due to bad timings of renderings, e.g. our
            // component was paused for a _very_ long time, and our
            // reaction got cleaned up, or we got a observable change
            // between render and useEffect

            // Re-create the reaction
            reactionTrackingRef.current = {
                reaction: new Reaction(observerComponentNameFor(baseComponentName), () => {
                    // We've definitely already been mounted at this point
                    forceUpdate()
                }),
                cleanAt: Infinity
            }
            forceUpdate()
        }

        return () => reactionTrackingRef.current!.reaction.dispose()
    }, [])
=======
    const dispose = () => {
        if (reaction.current && !reaction.current.isDisposed) {
            reaction.current.dispose()
        }
    }

    useDebugValue(reaction, printDebugValue)

    useUnmount(() => {
        dispose()
    })
>>>>>>> 4a574018

    // render the original component, but have the
    // reaction track the observables, so that rendering
    // can be invalidated (see above) once a dependency changes
    let rendering!: T
    let exception
    reaction.track(() => {
        try {
            rendering = fn()
        } catch (e) {
            exception = e
        }
    })
    if (exception) {
<<<<<<< HEAD
=======
        dispose()
>>>>>>> 4a574018
        throw exception // re-throw any exceptions catched during rendering
    }
    return rendering
}<|MERGE_RESOLUTION|>--- conflicted
+++ resolved
@@ -1,5 +1,5 @@
 import { Reaction } from "mobx"
-import { useDebugValue, useRef } from "react"
+import React from "react"
 
 import { printDebugValue } from "./printDebugValue"
 import {
@@ -9,7 +9,7 @@
     scheduleCleanupOfReactionIfLeaked
 } from "./reactionCleanupTracking"
 import { isUsingStaticRendering } from "./staticRendering"
-import { useForceUpdate, useUnmount } from "./utils"
+import { useForceUpdate } from "./utils"
 
 export type ForceUpdateHook = () => () => void
 
@@ -35,11 +35,10 @@
     const wantedForceUpdateHook = options.useForceUpdate || useForceUpdate
     const forceUpdate = wantedForceUpdateHook()
 
-<<<<<<< HEAD
     // StrictMode/ConcurrentMode/Suspense may mean that our component is
     // rendered and abandoned multiple times, so we need to track leaked
     // Reactions.
-    const reactionTrackingRef = useRef<IReactionTracking | null>(null)
+    const reactionTrackingRef = React.useRef<IReactionTracking | null>(null)
 
     if (!reactionTrackingRef.current) {
         // First render for this component (or first time since a previous
@@ -61,12 +60,6 @@
                 newReaction.dispose()
                 reactionTrackingRef.current = null
             }
-=======
-    const reaction = useRef<Reaction | null>(null)
-    if (!reaction.current) {
-        reaction.current = new Reaction(`observer(${baseComponentName})`, () => {
-            forceUpdate()
->>>>>>> 4a574018
         })
 
         const trackingData = createTrackingData(newReaction)
@@ -74,11 +67,10 @@
         scheduleCleanupOfReactionIfLeaked(reactionTrackingRef)
     }
 
-<<<<<<< HEAD
     const { reaction } = reactionTrackingRef.current!
-    useDebugValue(reaction, printDebugValue)
+    React.useDebugValue(reaction, printDebugValue)
 
-    useEffect(() => {
+    React.useEffect(() => {
         // Called on first mount only
         recordReactionAsCommitted(reactionTrackingRef)
 
@@ -107,19 +99,6 @@
 
         return () => reactionTrackingRef.current!.reaction.dispose()
     }, [])
-=======
-    const dispose = () => {
-        if (reaction.current && !reaction.current.isDisposed) {
-            reaction.current.dispose()
-        }
-    }
-
-    useDebugValue(reaction, printDebugValue)
-
-    useUnmount(() => {
-        dispose()
-    })
->>>>>>> 4a574018
 
     // render the original component, but have the
     // reaction track the observables, so that rendering
@@ -134,10 +113,6 @@
         }
     })
     if (exception) {
-<<<<<<< HEAD
-=======
-        dispose()
->>>>>>> 4a574018
         throw exception // re-throw any exceptions catched during rendering
     }
     return rendering
