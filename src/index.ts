import "./utils/assertEnvironment"

import { unstable_batchedUpdates as batch } from "./utils/reactBatchedUpdates"
import { observerBatching } from "./utils/observerBatching"
import { useDeprecated } from "./utils/utils"
import { useObserver as useObserverOriginal } from "./useObserver"

observerBatching(batch)

export { isUsingStaticRendering, useStaticRendering } from "./staticRendering"
export { observer, IObserverOptions } from "./observer"
export { Observer } from "./ObserverComponent"
export { useLocalObservable } from "./useLocalObservable"
export { observerBatching } from "./utils/observerBatching"
export { useLocalStore } from "./useLocalStore"
<<<<<<< HEAD
export { useAsObservableSource } from "./useAsObservableSource"

export function useObserver<T>(fn: () => T, baseComponentName: string = "observed"): T {
    if ("production" !== process.env.NODE_ENV) {
        useDeprecated(
            "[mobx-react-lite] 'useObserver(fn)' is deprecated. Use `<Observer>{fn}</Observer>` instead, or wrap the entire component in `observer`."
        )
    }
    return useObserverOriginal(fn, baseComponentName)
}
=======
export { useQueuedForceUpdate, useQueuedForceUpdateBlock } from "./useQueuedForceUpdate"
export { isObserverBatched, observerBatching } from "./observerBatching"
>>>>>>> 4ec42bca
<|MERGE_RESOLUTION|>--- conflicted
+++ resolved
@@ -11,9 +11,7 @@
 export { observer, IObserverOptions } from "./observer"
 export { Observer } from "./ObserverComponent"
 export { useLocalObservable } from "./useLocalObservable"
-export { observerBatching } from "./utils/observerBatching"
 export { useLocalStore } from "./useLocalStore"
-<<<<<<< HEAD
 export { useAsObservableSource } from "./useAsObservableSource"
 
 export function useObserver<T>(fn: () => T, baseComponentName: string = "observed"): T {
@@ -24,7 +22,5 @@
     }
     return useObserverOriginal(fn, baseComponentName)
 }
-=======
-export { useQueuedForceUpdate, useQueuedForceUpdateBlock } from "./useQueuedForceUpdate"
-export { isObserverBatched, observerBatching } from "./observerBatching"
->>>>>>> 4ec42bca
+
+export { isObserverBatched, observerBatching } from "./utils/observerBatching"